from datetime import datetime
from decimal import Decimal

import pytz

import gnewcash.account as acc
import gnewcash.gnucash_file as gcf
import gnewcash.file_formats as gff
import gnewcash.transaction as trn


def test_transaction_cleared():
    gnucash_file = gcf.GnuCashFile.read_file('test_files/Test1.gnucash', file_format=gff.XMLFileFormat)
    book = gnucash_file.books[0]
    first_transaction = book.transactions[0]
    assert first_transaction.cleared is False

    first_transaction.mark_transaction_cleared()
    assert first_transaction.cleared is True


def test_add_transaction_chronological():
    gnucash_file = gcf.GnuCashFile.read_file('test_files/Test1.gnucash', file_format=gff.XMLFileFormat)
    book = gnucash_file.books[0]
    transaction_manager = book.transactions
    transaction_manager.disable_sort = False

    new_transaction = trn.Transaction()
    new_transaction.date_posted = datetime(2019, 7, 28, tzinfo=pytz.timezone('US/Eastern'))
    new_transaction.date_entered = datetime.now(tz=pytz.timezone('US/Eastern'))
    new_transaction.description = 'Unit Test Transaction'

    transaction_manager.add(new_transaction)

    assert transaction_manager[0] != new_transaction
    assert transaction_manager[-1] != new_transaction

    # Adding one that should be at the end
    end_transaction = trn.Transaction()
    end_transaction.date_posted = datetime(2038, 1, 1, tzinfo=pytz.timezone('US/Eastern'))
    end_transaction.date_entered = datetime.now(tz=pytz.timezone('US/Eastern'))
    end_transaction.description = 'Unit Test Transaction'

    transaction_manager.add(end_transaction)

    assert transaction_manager[-1] == end_transaction


def test_delete_transaction():
    gnucash_file = gcf.GnuCashFile.read_file('test_files/Test1.gnucash', file_format=gff.XMLFileFormat)
    book = gnucash_file.books[0]
    transaction_manager = book.transactions

    first_transaction = transaction_manager[0]
    transaction_manager.delete(first_transaction)

    assert transaction_manager[0] != first_transaction


def test_get_transactions():
    gnucash_file = gcf.GnuCashFile.read_file('test_files/Test1.gnucash', file_format=gff.XMLFileFormat)
    book = gnucash_file.books[0]
    transaction_manager = book.transactions
    checking_account = book.get_account('Assets', 'Current Assets', 'Checking Account')

    transactions = list(transaction_manager.get_transactions(checking_account))
    assert len(transactions) > 0
    assert len(transactions) < len(transaction_manager)


def test_get_account_starting_balance():
    gnucash_file = gcf.GnuCashFile.read_file('test_files/Test1.gnucash', file_format=gff.XMLFileFormat)
    book = gnucash_file.books[0]
    transaction_manager = book.transactions
    checking_account = book.get_account('Assets', 'Current Assets', 'Checking Account')

    starting_balance = transaction_manager.get_account_starting_balance(checking_account)
    assert starting_balance == Decimal('2000')


def test_get_account_ending_balance():
    gnucash_file = gcf.GnuCashFile.read_file('test_files/Test1.gnucash', file_format=gff.XMLFileFormat)
    book = gnucash_file.books[0]
    transaction_manager = book.transactions
    checking_account = book.get_account('Assets', 'Current Assets', 'Checking Account')

    ending_balance = transaction_manager.get_account_ending_balance(checking_account)
    assert ending_balance == Decimal('1240')


def test_minimum_balance_past_date():
    gnucash_file = gcf.GnuCashFile.read_file('test_files/Test1.gnucash', file_format=gff.XMLFileFormat)
    book = gnucash_file.books[0]
    transaction_manager = book.transactions
    checking_account = book.get_account('Assets', 'Current Assets', 'Checking Account')

    minimum_balance, minimum_balance_date = transaction_manager.minimum_balance_past_date(
        checking_account, datetime(2019, 12, 1, tzinfo=pytz.timezone('US/Eastern'))
    )
    minimum_balance_date = minimum_balance_date.replace(tzinfo=None)
    assert minimum_balance == Decimal('1240')
    assert minimum_balance_date == datetime(2019, 12, 31, 5, 59, 0, 0)


def test_get_balance_at_date():
    gnucash_file = gcf.GnuCashFile.read_file('test_files/Test1.gnucash', file_format=gff.XMLFileFormat)
    book = gnucash_file.books[0]
    transaction_manager = book.transactions
    checking_account = book.get_account('Assets', 'Current Assets', 'Checking Account')

    test_date = datetime(2019, 7, 28, tzinfo=pytz.timezone('US/Eastern'))
    balance_at_date = transaction_manager.get_balance_at_date(checking_account, test_date)

    assert balance_at_date == Decimal('2620')


def test_transaction_notes():
    test_transaction = trn.Transaction()
    assert len(test_transaction.slots) == 0
    assert test_transaction.notes is None

    test_transaction.notes = 'This is a unit test note'
    assert len(test_transaction.slots) == 1
    assert test_transaction.slots[0].key == 'notes'
    assert test_transaction.slots[0].value == 'This is a unit test note'
    assert test_transaction.slots[0].type == 'string'

    assert test_transaction.notes == 'This is a unit test note'

    test_transaction.notes = 'This is another unit test note'
    assert len(test_transaction.slots) == 1
    assert test_transaction.slots[0].key == 'notes'
    assert test_transaction.slots[0].value == 'This is another unit test note'
    assert test_transaction.slots[0].type == 'string'

    test_transaction = trn.Transaction()
    test_transaction.reversed_by = 'test123456'
    assert test_transaction.notes is None


def test_transaction_reversed_by():
    test_transaction = trn.Transaction()
    assert len(test_transaction.slots) == 0
    assert test_transaction.reversed_by is None

    test_transaction.reversed_by = 'test12345'
    assert len(test_transaction.slots) == 1
    assert test_transaction.slots[0].key == 'reversed-by'
    assert test_transaction.slots[0].value == 'test12345'
    assert test_transaction.slots[0].type == 'guid'

    assert test_transaction.reversed_by == 'test12345'

    test_transaction.reversed_by = 'test23456'
    assert len(test_transaction.slots) == 1
    assert test_transaction.slots[0].key == 'reversed-by'
    assert test_transaction.slots[0].value == 'test23456'
    assert test_transaction.slots[0].type == 'guid'

    test_transaction = trn.Transaction()
    test_transaction.notes = 'This is a test'
    assert test_transaction.reversed_by is None


def test_transaction_voided():
    test_transaction = trn.Transaction()
    assert len(test_transaction.slots) == 0
    assert test_transaction.voided is None

    test_transaction.voided = 'test12345'
    assert len(test_transaction.slots) == 1
    assert test_transaction.slots[0].key == 'trans-read-only'
    assert test_transaction.slots[0].value == 'test12345'
    assert test_transaction.slots[0].type == 'string'

    assert test_transaction.voided == 'test12345'

    test_transaction.voided = 'test23456'
    assert len(test_transaction.slots) == 1
    assert test_transaction.slots[0].key == 'trans-read-only'
    assert test_transaction.slots[0].value == 'test23456'
    assert test_transaction.slots[0].type == 'string'

    test_transaction = trn.Transaction()
    test_transaction.notes = 'This is a test'
    assert test_transaction.voided is None


def test_transaction_void_time():
    test_transaction = trn.Transaction()
    assert len(test_transaction.slots) == 0
    assert test_transaction.void_time is None

    test_transaction.void_time = 'test12345'
    assert len(test_transaction.slots) == 1
    assert test_transaction.slots[0].key == 'void-time'
    assert test_transaction.slots[0].value == 'test12345'
    assert test_transaction.slots[0].type == 'string'

    assert test_transaction.void_time == 'test12345'

    test_transaction.void_time = 'test23456'
    assert len(test_transaction.slots) == 1
    assert test_transaction.slots[0].key == 'void-time'
    assert test_transaction.slots[0].value == 'test23456'
    assert test_transaction.slots[0].type == 'string'

    test_transaction = trn.Transaction()
    test_transaction.notes = 'This is a test'
    assert test_transaction.void_time is None


def test_transaction_void_reason():
    test_transaction = trn.Transaction()
    assert len(test_transaction.slots) == 0
    assert test_transaction.void_reason is None

    test_transaction.void_reason = 'test12345'
    assert len(test_transaction.slots) == 1
    assert test_transaction.slots[0].key == 'void-reason'
    assert test_transaction.slots[0].value == 'test12345'
    assert test_transaction.slots[0].type == 'string'

    assert test_transaction.void_reason == 'test12345'

    test_transaction.void_reason = 'test23456'
    assert len(test_transaction.slots) == 1
    assert test_transaction.slots[0].key == 'void-reason'
    assert test_transaction.slots[0].value == 'test23456'
    assert test_transaction.slots[0].type == 'string'

    test_transaction = trn.Transaction()
    test_transaction.notes = 'This is a test'
    assert test_transaction.void_reason is None


def test_transaction_associated_uri():
    test_transaction = trn.Transaction()
    assert len(test_transaction.slots) == 0
    assert test_transaction.associated_uri is None

    test_transaction.associated_uri = 'https://www.google.com'
    assert len(test_transaction.slots) == 1
    assert test_transaction.slots[0].key == 'assoc_uri'
    assert test_transaction.slots[0].value == 'https://www.google.com'
    assert test_transaction.slots[0].type == 'string'

    assert test_transaction.associated_uri == 'https://www.google.com'

    test_transaction.associated_uri = 'https://www.microsoft.com'
    assert len(test_transaction.slots) == 1
    assert test_transaction.slots[0].key == 'assoc_uri'
    assert test_transaction.slots[0].value == 'https://www.microsoft.com'
    assert test_transaction.slots[0].type == 'string'

    test_transaction = trn.Transaction()
    test_transaction.notes = 'This is a test'
    assert test_transaction.associated_uri is None


def test_create_transaction():
    test_from_account = acc.BankAccount()
    test_from_account.name = 'Checking Account'

    test_to_account = acc.ExpenseAccount()
    test_to_account.name = 'Video Games'

    test_transaction = trn.SimpleTransaction()
    test_transaction.from_account = test_from_account
    test_transaction.to_account = test_to_account
    test_transaction.amount = Decimal('60.00')
    test_transaction.date_entered = datetime.now()
    test_transaction.date_posted = datetime.now()

    assert test_transaction.from_account == test_from_account
    assert test_transaction.to_account == test_to_account
    assert test_transaction.amount == Decimal('60.00')
    assert len(test_transaction.splits) == 2
    assert test_transaction.splits[0].account == test_from_account
    assert test_transaction.splits[0].amount == Decimal('-60.00')
    assert test_transaction.splits[1].account == test_to_account
    assert test_transaction.splits[1].amount == Decimal('60.00')


<<<<<<< HEAD
def test_pandas_no_args():
    gnucash_file = gcf.GnuCashFile.read_file('test_files/Test1.gnucash', file_format=gff.XMLFileFormat)
    book = gnucash_file.books[0]
    pandas_dataframe = book.transactions.pandas_dataframe()
    print(pandas_dataframe)

    assert False
=======
def test_pandas_dataframe():
    gnucash_file = gcf.GnuCashFile.read_file('test_files/Test1.gnucash', file_format=gff.XMLFileFormat)
    book = gnucash_file.books[0]
    transaction_manager = book.transactions

    pandas_frame = transaction_manager.pandas_dataframe()
    pandas_frame.to_csv('test.csv')
    assert True is False
>>>>>>> 6bdb7926
<|MERGE_RESOLUTION|>--- conflicted
+++ resolved
@@ -282,7 +282,6 @@
     assert test_transaction.splits[1].amount == Decimal('60.00')
 
 
-<<<<<<< HEAD
 def test_pandas_no_args():
     gnucash_file = gcf.GnuCashFile.read_file('test_files/Test1.gnucash', file_format=gff.XMLFileFormat)
     book = gnucash_file.books[0]
@@ -290,7 +289,8 @@
     print(pandas_dataframe)
 
     assert False
-=======
+
+
 def test_pandas_dataframe():
     gnucash_file = gcf.GnuCashFile.read_file('test_files/Test1.gnucash', file_format=gff.XMLFileFormat)
     book = gnucash_file.books[0]
@@ -298,5 +298,4 @@
 
     pandas_frame = transaction_manager.pandas_dataframe()
     pandas_frame.to_csv('test.csv')
-    assert True is False
->>>>>>> 6bdb7926
+    assert True is False