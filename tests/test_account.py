from datetime import datetime
from decimal import Decimal
<<<<<<< HEAD
import unittest

import gnewcash.account as acc


class TestAccount(unittest.TestCase):
    def setUp(self):
        os.chdir(os.path.realpath(os.path.dirname(__file__)))

    def test_account_shortcut_classes(self):
        ba = acc.BankAccount()
        self.assertEqual(ba.type, acc.AccountType.BANK)

        ia = acc.IncomeAccount()
        self.assertEqual(ia.type, acc.AccountType.INCOME)

        aa = acc.AssetAccount()
        self.assertEqual(aa.type, acc.AccountType.ASSET)

        ca = acc.CreditAccount()
        self.assertEqual(ca.type, acc.AccountType.CREDIT)

        ea = acc.ExpenseAccount()
        self.assertEqual(ea.type, acc.AccountType.EXPENSE)

        eqa = acc.EquityAccount()
        self.assertEqual(eqa.type, acc.AccountType.EQUITY)

        la = acc.LiabilityAccount()
        self.assertEqual(la.type, acc.AccountType.LIABILITY)

    def test_simple_interest_account(self):
        ia = acc.InterestAccount(starting_balance=Decimal('3000'),
                                 starting_date=datetime(2018, 1, 1),
                                 interest_percentage=Decimal('0.05'),
                                 payment_amount=Decimal('100'))
        self.assertEqual(ia.starting_date, datetime(2018, 1, 1))
        self.assertEqual(ia.interest_percentage, Decimal('0.05'))
        self.assertEqual(ia.payment_amount, Decimal('100'))
        self.assertEqual(ia.starting_balance, Decimal('3000'))

        info_date = datetime(2020, 1, 1)
        loan_status = ia.get_info_at_date(info_date)
        self.assertEqual(loan_status.iterator_balance, Decimal('796.36'))
        self.assertEqual(loan_status.iterator_date, info_date)
        self.assertEqual(loan_status.interest, Decimal('3.72'))
        self.assertEqual(loan_status.amount_to_capital, Decimal('96.28'))

        all_payments = ia.get_all_payments()
        actual_payments = [
            (datetime(2018, 2, 1), Decimal('3000'), Decimal('87.5')),
            (datetime(2018, 3, 1), Decimal('2912.5'), Decimal('87.86')),
            (datetime(2018, 4, 1), Decimal('2824.64'), Decimal('88.23')),
            (datetime(2018, 5, 1), Decimal('2736.41'), Decimal('88.59')),
            (datetime(2018, 6, 1), Decimal('2647.82'), Decimal('88.96')),
            (datetime(2018, 7, 1), Decimal('2558.86'), Decimal('89.33')),
            (datetime(2018, 8, 1), Decimal('2469.53'), Decimal('89.71')),
            (datetime(2018, 9, 1), Decimal('2379.82'), Decimal('90.08')),
            (datetime(2018, 10, 1), Decimal('2289.74'), Decimal('90.45')),
            (datetime(2018, 11, 1), Decimal('2199.29'), Decimal('90.83')),
            (datetime(2018, 12, 1), Decimal('2108.46'), Decimal('91.21')),
            (datetime(2019, 1, 1), Decimal('2017.25'), Decimal('91.59')),
            (datetime(2019, 2, 1), Decimal('1925.66'), Decimal('91.97')),
            (datetime(2019, 3, 1), Decimal('1833.69'), Decimal('92.35')),
            (datetime(2019, 4, 1), Decimal('1741.34'), Decimal('92.74')),
            (datetime(2019, 5, 1), Decimal('1648.6'), Decimal('93.13')),
            (datetime(2019, 6, 1), Decimal('1555.47'), Decimal('93.51')),
            (datetime(2019, 7, 1), Decimal('1461.96'), Decimal('93.9')),
            (datetime(2019, 8, 1), Decimal('1368.06'), Decimal('94.29')),
            (datetime(2019, 9, 1), Decimal('1273.77'), Decimal('94.69')),
            (datetime(2019, 10, 1), Decimal('1179.08'), Decimal('95.08')),
            (datetime(2019, 11, 1), Decimal('1084'), Decimal('95.48')),
            (datetime(2019, 12, 1), Decimal('988.52'), Decimal('95.88')),
            (datetime(2020, 1, 1), Decimal('892.64'), Decimal('96.28')),
            (datetime(2020, 2, 1), Decimal('796.36'), Decimal('96.68')),
            (datetime(2020, 3, 1), Decimal('699.68'), Decimal('97.08')),
            (datetime(2020, 4, 1), Decimal('602.6'), Decimal('97.48')),
            (datetime(2020, 5, 1), Decimal('505.12'), Decimal('97.89')),
            (datetime(2020, 6, 1), Decimal('407.23'), Decimal('98.3')),
            (datetime(2020, 7, 1), Decimal('308.93'), Decimal('98.71')),
            (datetime(2020, 8, 1), Decimal('210.22'), Decimal('99.12')),
            (datetime(2020, 9, 1), Decimal('111.1'), Decimal('99.53')),
            (datetime(2020, 10, 1), Decimal('11.57'), Decimal('99.95')),
        ]
        for payment, actual_payment in zip(all_payments, actual_payments):
            payment_date, payment_balance, payment_capital = payment
            actual_date, actual_balance, actual_capital = actual_payment
            self.assertEqual(payment_date, actual_date)
            self.assertEqual(payment_balance, actual_balance)
            self.assertEqual(payment_capital, actual_capital)

    def test_interest_account_with_subaccounts(self):
        subaccount_1 = acc.InterestAccount(starting_balance=Decimal('1000'),
                                           starting_date=datetime(2018, 1, 1),
                                           interest_percentage=Decimal('0.05'),
                                           payment_amount=Decimal('100'))
        subaccount_2 = acc.InterestAccount(starting_balance=Decimal('3000'),
                                           starting_date=datetime(2018, 1, 1),
                                           interest_percentage=Decimal('0.02'),
                                           payment_amount=Decimal('50'))
        interest_account = acc.InterestAccountWithSubaccounts([subaccount_1, subaccount_2])
        self.assertEqual(interest_account.starting_date, datetime(2018, 1, 1))
        self.assertEqual(interest_account.interest_percentage, Decimal('0.07'))
        self.assertEqual(interest_account.payment_amount, Decimal('150'))
        self.assertEqual(interest_account.starting_balance, Decimal('4000'))

        # Testing date where one is paid off already
        info_date = datetime(2020, 1, 1)
        loan_status = interest_account.get_info_at_date(info_date)
        self.assertEqual(loan_status.iterator_balance, Decimal('1899.17'))
        self.assertEqual(loan_status.iterator_date, info_date)
        self.assertEqual(loan_status.interest, Decimal('3.25'))
        self.assertEqual(loan_status.amount_to_capital, Decimal('46.75'))

        # Testing date where both are being paid on
        info_date = datetime(2018, 7, 1)
        loan_status = interest_account.get_info_at_date(info_date)
        self.assertEqual(loan_status.iterator_balance, Decimal('3147.90'))
        self.assertEqual(loan_status.iterator_date, info_date)
        self.assertEqual(loan_status.interest, Decimal('6.79'))
        self.assertEqual(loan_status.amount_to_capital, Decimal('143.21'))

        actual_payments = [
            (datetime(2018, 2, 1), Decimal('4000'), Decimal('140.82')),
            (datetime(2018, 3, 1), Decimal('3859.18'), Decimal('141.3')),
            (datetime(2018, 4, 1), Decimal('3717.88'), Decimal('141.78')),
            (datetime(2018, 5, 1), Decimal('3576.10'), Decimal('142.25')),
            (datetime(2018, 6, 1), Decimal('3433.85'), Decimal('142.74')),
            (datetime(2018, 7, 1), Decimal('3291.11'), Decimal('143.21')),
            (datetime(2018, 8, 1), Decimal('3147.90'), Decimal('143.7')),
            (datetime(2018, 9, 1), Decimal('3004.20'), Decimal('144.18')),
            (datetime(2018, 10, 1), Decimal('2860.02'), Decimal('144.67')),
            (datetime(2018, 11, 1), Decimal('2715.35'), Decimal('145.15')),
            (datetime(2018, 12, 1), Decimal('2570.20'), Decimal('145.65')),
            (datetime(2019, 1, 1), Decimal('2500.91'), Decimal('45.83')),
            (datetime(2019, 2, 1), Decimal('2455.08'), Decimal('45.9')),
            (datetime(2019, 3, 1), Decimal('2409.18'), Decimal('45.98')),
            (datetime(2019, 4, 1), Decimal('2363.20'), Decimal('46.06')),
            (datetime(2019, 5, 1), Decimal('2317.14'), Decimal('46.13')),
            (datetime(2019, 6, 1), Decimal('2271.01'), Decimal('46.21')),
            (datetime(2019, 7, 1), Decimal('2224.80'), Decimal('46.29')),
            (datetime(2019, 8, 1), Decimal('2178.51'), Decimal('46.36')),
            (datetime(2019, 9, 1), Decimal('2132.15'), Decimal('46.44')),
            (datetime(2019, 10, 1), Decimal('2085.71'), Decimal('46.52')),
            (datetime(2019, 11, 1), Decimal('2039.19'), Decimal('46.6')),
            (datetime(2019, 12, 1), Decimal('1992.59'), Decimal('46.67')),
            (datetime(2020, 1, 1), Decimal('1945.92'), Decimal('46.75')),
            (datetime(2020, 2, 1), Decimal('1899.17'), Decimal('46.83')),
            (datetime(2020, 3, 1), Decimal('1852.34'), Decimal('46.91')),
            (datetime(2020, 4, 1), Decimal('1805.43'), Decimal('46.99')),
            (datetime(2020, 5, 1), Decimal('1758.44'), Decimal('47.06')),
            (datetime(2020, 6, 1), Decimal('1711.38'), Decimal('47.14')),
            (datetime(2020, 7, 1), Decimal('1664.24'), Decimal('47.22')),
            (datetime(2020, 8, 1), Decimal('1617.02'), Decimal('47.3')),
            (datetime(2020, 9, 1), Decimal('1569.72'), Decimal('47.38')),
            (datetime(2020, 10, 1), Decimal('1522.34'), Decimal('47.46')),
            (datetime(2020, 11, 1), Decimal('1474.88'), Decimal('47.54')),
            (datetime(2020, 12, 1), Decimal('1427.34'), Decimal('47.62')),
            (datetime(2021, 1, 1), Decimal('1379.72'), Decimal('47.7')),
            (datetime(2021, 2, 1), Decimal('1332.02'), Decimal('47.77')),
            (datetime(2021, 3, 1), Decimal('1284.25'), Decimal('47.85')),
            (datetime(2021, 4, 1), Decimal('1236.40'), Decimal('47.93')),
            (datetime(2021, 5, 1), Decimal('1188.47'), Decimal('48.01')),
            (datetime(2021, 6, 1), Decimal('1140.46'), Decimal('48.09')),
            (datetime(2021, 7, 1), Decimal('1092.37'), Decimal('48.17')),
            (datetime(2021, 8, 1), Decimal('1044.20'), Decimal('48.25')),
            (datetime(2021, 9, 1), Decimal('995.95'), Decimal('48.34')),
            (datetime(2021, 10, 1), Decimal('947.61'), Decimal('48.42')),
            (datetime(2021, 11, 1), Decimal('899.19'), Decimal('48.5')),
            (datetime(2021, 12, 1), Decimal('850.69'), Decimal('48.58')),
            (datetime(2022, 1, 1), Decimal('802.11'), Decimal('48.66')),
            (datetime(2022, 2, 1), Decimal('753.45'), Decimal('48.74')),
            (datetime(2022, 3, 1), Decimal('704.71'), Decimal('48.82')),
            (datetime(2022, 4, 1), Decimal('655.89'), Decimal('48.9')),
            (datetime(2022, 5, 1), Decimal('606.99'), Decimal('48.98')),
            (datetime(2022, 6, 1), Decimal('558.01'), Decimal('49.07')),
            (datetime(2022, 7, 1), Decimal('508.94'), Decimal('49.15')),
            (datetime(2022, 8, 1), Decimal('459.79'), Decimal('49.23')),
            (datetime(2022, 9, 1), Decimal('410.56'), Decimal('49.31')),
            (datetime(2022, 10, 1), Decimal('361.25'), Decimal('49.39')),
            (datetime(2022, 11, 1), Decimal('311.86'), Decimal('49.48')),
            (datetime(2022, 12, 1), Decimal('262.38'), Decimal('49.56')),
            (datetime(2023, 1, 1), Decimal('212.82'), Decimal('49.64')),
            (datetime(2023, 2, 1), Decimal('163.18'), Decimal('49.72')),
            (datetime(2023, 3, 1), Decimal('113.46'), Decimal('49.81')),
            (datetime(2023, 4, 1), Decimal('63.65'), Decimal('49.89')),
            (datetime(2023, 5, 1), Decimal('13.76'), Decimal('49.97')),
        ]
        all_payments = interest_account.get_all_payments()
        for payment, actual_payment in zip(all_payments, actual_payments):
            payment_date, payment_balance, payment_capital = payment
            actual_date, actual_balance, actual_capital = actual_payment
            self.assertEqual(payment_date, actual_date)
            self.assertEqual(payment_balance, actual_balance)
            self.assertEqual(payment_capital, actual_capital)

    def test_interest_account_skip_and_additional(self):
        ia = acc.InterestAccount(starting_balance=Decimal('3000'),
                                 starting_date=datetime(2018, 1, 1),
                                 interest_percentage=Decimal('5'),  # Interest rates above 1 get divided by 100
                                 payment_amount=Decimal('100'),
                                 skip_payment_dates=[datetime(2018, 7, 1),
                                                     datetime(2019, 7, 1)],
                                 additional_payments=[
                                     acc.LoanExtraPayment(payment_date=datetime(2018, 9, 20), 
                                                          payment_amount=Decimal(500)),
                                     acc.LoanExtraPayment(payment_date=datetime(2019, 9, 20), 
                                                          payment_amount=Decimal(500)),
                                 ])
        # Get the balance after one of our payment skips
        after_skip = ia.get_info_at_date(datetime(2018, 8, 1))
        self.assertEqual(after_skip.iterator_balance, Decimal('2469.53'))
        self.assertEqual(after_skip.iterator_date, datetime(2018, 8, 1))
        self.assertEqual(after_skip.amount_to_capital, Decimal('89.33'))
        self.assertEqual(after_skip.interest, Decimal('10.67'))

        # Get the balance after one of our additional payments
        after_additional = ia.get_info_at_date(datetime(2018, 10, 1))
        self.assertEqual(after_additional.iterator_balance, Decimal('1787.66'))
        self.assertEqual(after_additional.iterator_date, datetime(2018, 10, 1))
        self.assertEqual(after_additional.amount_to_capital, Decimal('92.16'))
        self.assertEqual(after_additional.interest, Decimal('7.84'))

        # Testing get all payments
        all_payments = ia.get_all_payments()
        actual_payments = [
            (datetime(2018, 2, 1), Decimal('3000'), Decimal('87.5')),
            (datetime(2018, 3, 1), Decimal('2912.5'), Decimal('87.86')),
            (datetime(2018, 4, 1), Decimal('2824.64'), Decimal('88.23')),
            (datetime(2018, 5, 1), Decimal('2736.41'), Decimal('88.59')),
            (datetime(2018, 6, 1), Decimal('2647.82'), Decimal('88.96')),
            (datetime(2018, 8, 1), Decimal('2558.86'), Decimal('89.33')),
            (datetime(2018, 9, 1), Decimal('2469.53'), Decimal('89.71')),
            (datetime(2018, 9, 20), Decimal('2379.82'), Decimal('500')),
            (datetime(2018, 10, 1), Decimal('1879.82'), Decimal('92.16')),
            (datetime(2018, 11, 1), Decimal('1787.66'), Decimal('92.55')),
            (datetime(2018, 12, 1), Decimal('1695.11'), Decimal('92.93')),
            (datetime(2019, 1, 1), Decimal('1602.18'), Decimal('93.32')),
            (datetime(2019, 2, 1), Decimal('1508.86'), Decimal('93.71')),
            (datetime(2019, 3, 1), Decimal('1415.15'), Decimal('94.1')),
            (datetime(2019, 4, 1), Decimal('1321.05'), Decimal('94.49')),
            (datetime(2019, 5, 1), Decimal('1226.56'), Decimal('94.88')),
            (datetime(2019, 6, 1), Decimal('1131.68'), Decimal('95.28')),
            (datetime(2019, 8, 1), Decimal('1036.4'), Decimal('95.68')),
            (datetime(2019, 9, 1), Decimal('940.72'), Decimal('96.08')),
            (datetime(2019, 9, 20), Decimal('844.64'), Decimal('500')),
            (datetime(2019, 10, 1), Decimal('344.64'), Decimal('98.56')),
            (datetime(2019, 11, 1), Decimal('246.08'), Decimal('98.97')),
            (datetime(2019, 12, 1), Decimal('147.11'), Decimal('99.38')),
            (datetime(2020, 1, 1), Decimal('47.73'), Decimal('99.8')),
        ]
        for payment, actual_payment in zip(all_payments, actual_payments):
            payment_date, payment_balance, payment_capital = payment
            actual_date, actual_balance, actual_capital = actual_payment
            self.assertEqual(payment_date, actual_date)
            self.assertEqual(payment_balance, actual_balance)
            self.assertEqual(payment_capital, actual_capital)

    def test_interest_account_delayed_interest_start(self):
        ia = acc.InterestAccount(starting_balance=Decimal('3000'),
                                 starting_date=datetime(2018, 1, 1),
                                 interest_percentage=Decimal('0.05'),
                                 payment_amount=Decimal('100'),
                                 interest_start_date=datetime(2019, 1, 1))

        # Get the balance before our interest kicks in
        before_interest = ia.get_info_at_date(datetime(2018, 7, 1))
        self.assertEqual(before_interest.iterator_balance, Decimal('2400'))
        self.assertEqual(before_interest.iterator_date, datetime(2018, 7, 1))
        self.assertEqual(before_interest.amount_to_capital, Decimal('100'))
        self.assertEqual(before_interest.interest, Decimal('0'))

        # Get the balance after our interest kicks in
        after_interest = ia.get_info_at_date(datetime(2019, 7, 1))
        self.assertEqual(after_interest.iterator_balance, Decimal('1247.35'))
        self.assertEqual(after_interest.iterator_date, datetime(2019, 7, 1))
        self.assertEqual(after_interest.amount_to_capital, Decimal('94.4'))
        self.assertEqual(after_interest.interest, Decimal('5.6'))

    def test_account_color(self):
        test_account = acc.Account()
        self.assertEqual(len(test_account.slots), 0)
        self.assertIsNone(test_account.color)

        test_account.color = 'Not Set'
        self.assertEqual(len(test_account.slots), 1)
        self.assertEqual(test_account.slots[0].key, 'color')
        self.assertEqual(test_account.slots[0].value, 'Not Set')
        self.assertEqual(test_account.slots[0].type, 'string')

        self.assertEqual(test_account.color, 'Not Set')

        test_account.color = '#ffffff'
        self.assertEqual(len(test_account.slots), 1)
        self.assertEqual(test_account.slots[0].key, 'color')
        self.assertEqual(test_account.slots[0].value, '#ffffff')
        self.assertEqual(test_account.slots[0].type, 'string')

        test_account = acc.Account()
        test_account.hidden = True
        self.assertIsNone(test_account.color)

    def test_account_notes(self):
        test_account = acc.Account()
        self.assertEqual(len(test_account.slots), 0)
        self.assertIsNone(test_account.notes)

        test_account.notes = 'These are some unit test notes'
        self.assertEqual(len(test_account.slots), 1)
        self.assertEqual(test_account.slots[0].key, 'notes')
        self.assertEqual(test_account.slots[0].value, 'These are some unit test notes')
        self.assertEqual(test_account.slots[0].type, 'string')

        self.assertEqual(test_account.notes, 'These are some unit test notes')

        test_account.notes = 'These are some more unit test notes'
        self.assertEqual(len(test_account.slots), 1)
        self.assertEqual(test_account.slots[0].key, 'notes')
        self.assertEqual(test_account.slots[0].value, 'These are some more unit test notes')
        self.assertEqual(test_account.slots[0].type, 'string')

        test_account = acc.Account()
        test_account.hidden = True
        self.assertIsNone(test_account.notes)

    def test_account_hidden(self):
        test_account = acc.Account()
        self.assertEqual(len(test_account.slots), 0)
        self.assertFalse(test_account.hidden)

        test_account.hidden = True
        self.assertEqual(len(test_account.slots), 1)
        self.assertEqual(test_account.slots[0].key, 'hidden')
        self.assertEqual(test_account.slots[0].value, 'true')
        self.assertEqual(test_account.slots[0].type, 'string')

        self.assertTrue(test_account.hidden)

        test_account.hidden = False
        self.assertEqual(len(test_account.slots), 1)
        self.assertEqual(test_account.slots[0].key, 'hidden')
        self.assertEqual(test_account.slots[0].value, 'false')
        self.assertEqual(test_account.slots[0].type, 'string')

        test_account.hidden = 'TRUE'
        self.assertEqual(len(test_account.slots), 1)
        self.assertEqual(test_account.slots[0].key, 'hidden')
        self.assertEqual(test_account.slots[0].value, 'true')
        self.assertEqual(test_account.slots[0].type, 'string')

        test_account.hidden = 'FALSE'
        self.assertEqual(len(test_account.slots), 1)
        self.assertEqual(test_account.slots[0].key, 'hidden')
        self.assertEqual(test_account.slots[0].value, 'false')
        self.assertEqual(test_account.slots[0].type, 'string')

        with self.assertRaises(ValueError):
            test_account.hidden = 5

        test_account = acc.Account()
        test_account.placeholder = True
        self.assertFalse(test_account.hidden)

    def test_account_placeholder(self):
        test_account = acc.Account()
        self.assertEqual(len(test_account.slots), 0)
        self.assertFalse(test_account.placeholder)

        test_account.placeholder = True
        self.assertEqual(len(test_account.slots), 1)
        self.assertEqual(test_account.slots[0].key, 'placeholder')
        self.assertEqual(test_account.slots[0].value, 'true')
        self.assertEqual(test_account.slots[0].type, 'string')

        self.assertTrue(test_account.placeholder)

        test_account.placeholder = False
        self.assertEqual(len(test_account.slots), 1)
        self.assertEqual(test_account.slots[0].key, 'placeholder')
        self.assertEqual(test_account.slots[0].value, 'false')
        self.assertEqual(test_account.slots[0].type, 'string')

        test_account.placeholder = 'TRUE'
        self.assertEqual(len(test_account.slots), 1)
        self.assertEqual(test_account.slots[0].key, 'placeholder')
        self.assertEqual(test_account.slots[0].value, 'true')
        self.assertEqual(test_account.slots[0].type, 'string')

        test_account.placeholder = 'FALSE'
        self.assertEqual(len(test_account.slots), 1)
        self.assertEqual(test_account.slots[0].key, 'placeholder')
        self.assertEqual(test_account.slots[0].value, 'false')
        self.assertEqual(test_account.slots[0].type, 'string')

        with self.assertRaises(ValueError):
            test_account.placeholder = 5

        test_account = acc.Account()
        test_account.hidden = True
        self.assertFalse(test_account.placeholder)
=======

import pytest

import gnewcash.account as acc


def test_account_shortcut_classes():
    ba = acc.BankAccount()
    assert ba.type == acc.AccountType.BANK

    ia = acc.IncomeAccount()
    assert ia.type == acc.AccountType.INCOME

    aa = acc.AssetAccount()
    assert aa.type == acc.AccountType.ASSET

    ca = acc.CreditAccount()
    assert ca.type == acc.AccountType.CREDIT

    ea = acc.ExpenseAccount()
    assert ea.type == acc.AccountType.EXPENSE

    eqa = acc.EquityAccount()
    assert eqa.type == acc.AccountType.EQUITY

    la = acc.LiabilityAccount()
    assert la.type == acc.AccountType.LIABILITY


def test_simple_interest_account():
    ia = acc.InterestAccount(starting_balance=Decimal('3000'),
                             starting_date=datetime(2018, 1, 1),
                             interest_percentage=Decimal('0.05'),
                             payment_amount=Decimal('100'))
    assert ia.starting_date == datetime(2018, 1, 1)
    assert ia.interest_percentage == Decimal('0.05')
    assert ia.payment_amount == Decimal('100')
    assert ia.starting_balance == Decimal('3000')

    info_date = datetime(2020, 1, 1)
    loan_status = ia.get_info_at_date(info_date)
    assert loan_status.iterator_balance == Decimal('796.36')
    assert loan_status.iterator_date == info_date
    assert loan_status.interest == Decimal('3.72')
    assert loan_status.amount_to_capital == Decimal('96.28')

    all_payments = ia.get_all_payments()
    actual_payments = [
        (datetime(2018, 2, 1), Decimal('3000'), Decimal('87.5')),
        (datetime(2018, 3, 1), Decimal('2912.5'), Decimal('87.86')),
        (datetime(2018, 4, 1), Decimal('2824.64'), Decimal('88.23')),
        (datetime(2018, 5, 1), Decimal('2736.41'), Decimal('88.59')),
        (datetime(2018, 6, 1), Decimal('2647.82'), Decimal('88.96')),
        (datetime(2018, 7, 1), Decimal('2558.86'), Decimal('89.33')),
        (datetime(2018, 8, 1), Decimal('2469.53'), Decimal('89.71')),
        (datetime(2018, 9, 1), Decimal('2379.82'), Decimal('90.08')),
        (datetime(2018, 10, 1), Decimal('2289.74'), Decimal('90.45')),
        (datetime(2018, 11, 1), Decimal('2199.29'), Decimal('90.83')),
        (datetime(2018, 12, 1), Decimal('2108.46'), Decimal('91.21')),
        (datetime(2019, 1, 1), Decimal('2017.25'), Decimal('91.59')),
        (datetime(2019, 2, 1), Decimal('1925.66'), Decimal('91.97')),
        (datetime(2019, 3, 1), Decimal('1833.69'), Decimal('92.35')),
        (datetime(2019, 4, 1), Decimal('1741.34'), Decimal('92.74')),
        (datetime(2019, 5, 1), Decimal('1648.6'), Decimal('93.13')),
        (datetime(2019, 6, 1), Decimal('1555.47'), Decimal('93.51')),
        (datetime(2019, 7, 1), Decimal('1461.96'), Decimal('93.9')),
        (datetime(2019, 8, 1), Decimal('1368.06'), Decimal('94.29')),
        (datetime(2019, 9, 1), Decimal('1273.77'), Decimal('94.69')),
        (datetime(2019, 10, 1), Decimal('1179.08'), Decimal('95.08')),
        (datetime(2019, 11, 1), Decimal('1084'), Decimal('95.48')),
        (datetime(2019, 12, 1), Decimal('988.52'), Decimal('95.88')),
        (datetime(2020, 1, 1), Decimal('892.64'), Decimal('96.28')),
        (datetime(2020, 2, 1), Decimal('796.36'), Decimal('96.68')),
        (datetime(2020, 3, 1), Decimal('699.68'), Decimal('97.08')),
        (datetime(2020, 4, 1), Decimal('602.6'), Decimal('97.48')),
        (datetime(2020, 5, 1), Decimal('505.12'), Decimal('97.89')),
        (datetime(2020, 6, 1), Decimal('407.23'), Decimal('98.3')),
        (datetime(2020, 7, 1), Decimal('308.93'), Decimal('98.71')),
        (datetime(2020, 8, 1), Decimal('210.22'), Decimal('99.12')),
        (datetime(2020, 9, 1), Decimal('111.1'), Decimal('99.53')),
        (datetime(2020, 10, 1), Decimal('11.57'), Decimal('99.95')),
    ]
    for payment, actual_payment in zip(all_payments, actual_payments):
        payment_date, payment_balance, payment_capital = payment
        actual_date, actual_balance, actual_capital = actual_payment
        assert payment_date == actual_date
        assert payment_balance == actual_balance
        assert payment_capital == actual_capital


def test_interest_account_with_subaccounts():
    subaccount_1 = acc.InterestAccount(starting_balance=Decimal('1000'),
                                       starting_date=datetime(2018, 1, 1),
                                       interest_percentage=Decimal('0.05'),
                                       payment_amount=Decimal('100'))
    subaccount_2 = acc.InterestAccount(starting_balance=Decimal('3000'),
                                       starting_date=datetime(2018, 1, 1),
                                       interest_percentage=Decimal('0.02'),
                                       payment_amount=Decimal('50'))
    interest_account = acc.InterestAccountWithSubaccounts([subaccount_1, subaccount_2])
    assert interest_account.starting_date == datetime(2018, 1, 1)
    assert interest_account.interest_percentage == Decimal('0.07')
    assert interest_account.payment_amount == Decimal('150')
    assert interest_account.starting_balance == Decimal('4000')

    # Testing date where one is paid off already
    info_date = datetime(2020, 1, 1)
    loan_status = interest_account.get_info_at_date(info_date)
    assert loan_status.iterator_balance == Decimal('1899.17')
    assert loan_status.iterator_date == info_date
    assert loan_status.interest == Decimal('3.25')
    assert loan_status.amount_to_capital == Decimal('46.75')

    # Testing date where both are being paid on
    info_date = datetime(2018, 7, 1)
    loan_status = interest_account.get_info_at_date(info_date)
    assert loan_status.iterator_balance == Decimal('3147.90')
    assert loan_status.iterator_date == info_date
    assert loan_status.interest == Decimal('6.79')
    assert loan_status.amount_to_capital == Decimal('143.21')

    actual_payments = [
        (datetime(2018, 2, 1), Decimal('4000'), Decimal('140.82')),
        (datetime(2018, 3, 1), Decimal('3859.18'), Decimal('141.3')),
        (datetime(2018, 4, 1), Decimal('3717.88'), Decimal('141.78')),
        (datetime(2018, 5, 1), Decimal('3576.10'), Decimal('142.25')),
        (datetime(2018, 6, 1), Decimal('3433.85'), Decimal('142.74')),
        (datetime(2018, 7, 1), Decimal('3291.11'), Decimal('143.21')),
        (datetime(2018, 8, 1), Decimal('3147.90'), Decimal('143.7')),
        (datetime(2018, 9, 1), Decimal('3004.20'), Decimal('144.18')),
        (datetime(2018, 10, 1), Decimal('2860.02'), Decimal('144.67')),
        (datetime(2018, 11, 1), Decimal('2715.35'), Decimal('145.15')),
        (datetime(2018, 12, 1), Decimal('2570.20'), Decimal('145.65')),
        (datetime(2019, 1, 1), Decimal('2500.91'), Decimal('45.83')),
        (datetime(2019, 2, 1), Decimal('2455.08'), Decimal('45.9')),
        (datetime(2019, 3, 1), Decimal('2409.18'), Decimal('45.98')),
        (datetime(2019, 4, 1), Decimal('2363.20'), Decimal('46.06')),
        (datetime(2019, 5, 1), Decimal('2317.14'), Decimal('46.13')),
        (datetime(2019, 6, 1), Decimal('2271.01'), Decimal('46.21')),
        (datetime(2019, 7, 1), Decimal('2224.80'), Decimal('46.29')),
        (datetime(2019, 8, 1), Decimal('2178.51'), Decimal('46.36')),
        (datetime(2019, 9, 1), Decimal('2132.15'), Decimal('46.44')),
        (datetime(2019, 10, 1), Decimal('2085.71'), Decimal('46.52')),
        (datetime(2019, 11, 1), Decimal('2039.19'), Decimal('46.6')),
        (datetime(2019, 12, 1), Decimal('1992.59'), Decimal('46.67')),
        (datetime(2020, 1, 1), Decimal('1945.92'), Decimal('46.75')),
        (datetime(2020, 2, 1), Decimal('1899.17'), Decimal('46.83')),
        (datetime(2020, 3, 1), Decimal('1852.34'), Decimal('46.91')),
        (datetime(2020, 4, 1), Decimal('1805.43'), Decimal('46.99')),
        (datetime(2020, 5, 1), Decimal('1758.44'), Decimal('47.06')),
        (datetime(2020, 6, 1), Decimal('1711.38'), Decimal('47.14')),
        (datetime(2020, 7, 1), Decimal('1664.24'), Decimal('47.22')),
        (datetime(2020, 8, 1), Decimal('1617.02'), Decimal('47.3')),
        (datetime(2020, 9, 1), Decimal('1569.72'), Decimal('47.38')),
        (datetime(2020, 10, 1), Decimal('1522.34'), Decimal('47.46')),
        (datetime(2020, 11, 1), Decimal('1474.88'), Decimal('47.54')),
        (datetime(2020, 12, 1), Decimal('1427.34'), Decimal('47.62')),
        (datetime(2021, 1, 1), Decimal('1379.72'), Decimal('47.7')),
        (datetime(2021, 2, 1), Decimal('1332.02'), Decimal('47.77')),
        (datetime(2021, 3, 1), Decimal('1284.25'), Decimal('47.85')),
        (datetime(2021, 4, 1), Decimal('1236.40'), Decimal('47.93')),
        (datetime(2021, 5, 1), Decimal('1188.47'), Decimal('48.01')),
        (datetime(2021, 6, 1), Decimal('1140.46'), Decimal('48.09')),
        (datetime(2021, 7, 1), Decimal('1092.37'), Decimal('48.17')),
        (datetime(2021, 8, 1), Decimal('1044.20'), Decimal('48.25')),
        (datetime(2021, 9, 1), Decimal('995.95'), Decimal('48.34')),
        (datetime(2021, 10, 1), Decimal('947.61'), Decimal('48.42')),
        (datetime(2021, 11, 1), Decimal('899.19'), Decimal('48.5')),
        (datetime(2021, 12, 1), Decimal('850.69'), Decimal('48.58')),
        (datetime(2022, 1, 1), Decimal('802.11'), Decimal('48.66')),
        (datetime(2022, 2, 1), Decimal('753.45'), Decimal('48.74')),
        (datetime(2022, 3, 1), Decimal('704.71'), Decimal('48.82')),
        (datetime(2022, 4, 1), Decimal('655.89'), Decimal('48.9')),
        (datetime(2022, 5, 1), Decimal('606.99'), Decimal('48.98')),
        (datetime(2022, 6, 1), Decimal('558.01'), Decimal('49.07')),
        (datetime(2022, 7, 1), Decimal('508.94'), Decimal('49.15')),
        (datetime(2022, 8, 1), Decimal('459.79'), Decimal('49.23')),
        (datetime(2022, 9, 1), Decimal('410.56'), Decimal('49.31')),
        (datetime(2022, 10, 1), Decimal('361.25'), Decimal('49.39')),
        (datetime(2022, 11, 1), Decimal('311.86'), Decimal('49.48')),
        (datetime(2022, 12, 1), Decimal('262.38'), Decimal('49.56')),
        (datetime(2023, 1, 1), Decimal('212.82'), Decimal('49.64')),
        (datetime(2023, 2, 1), Decimal('163.18'), Decimal('49.72')),
        (datetime(2023, 3, 1), Decimal('113.46'), Decimal('49.81')),
        (datetime(2023, 4, 1), Decimal('63.65'), Decimal('49.89')),
        (datetime(2023, 5, 1), Decimal('13.76'), Decimal('49.97')),
    ]
    all_payments = interest_account.get_all_payments()
    for payment, actual_payment in zip(all_payments, actual_payments):
        payment_date, payment_balance, payment_capital = payment
        actual_date, actual_balance, actual_capital = actual_payment
        assert payment_date == actual_date
        assert payment_balance == actual_balance
        assert payment_capital == actual_capital


def test_interest_account_skip_and_additional():
    ia = acc.InterestAccount(starting_balance=Decimal('3000'),
                             starting_date=datetime(2018, 1, 1),
                             interest_percentage=Decimal('5'),  # Interest rates above 1 get divided by 100
                             payment_amount=Decimal('100'),
                             skip_payment_dates=[datetime(2018, 7, 1),
                                                 datetime(2019, 7, 1)],
                             additional_payments=[
                                 acc.LoanExtraPayment(payment_date=datetime(2018, 9, 20),
                                                      payment_amount=Decimal(500)),
                                 acc.LoanExtraPayment(payment_date=datetime(2019, 9, 20),
                                                      payment_amount=Decimal(500)),
                             ])
    # Get the balance after one of our payment skips
    after_skip = ia.get_info_at_date(datetime(2018, 8, 1))
    assert after_skip.iterator_balance == Decimal('2469.53')
    assert after_skip.iterator_date == datetime(2018, 8, 1)
    assert after_skip.amount_to_capital == Decimal('89.33')
    assert after_skip.interest == Decimal('10.67')

    # Get the balance after one of our additional payments
    after_additional = ia.get_info_at_date(datetime(2018, 10, 1))
    assert after_additional.iterator_balance == Decimal('1787.66')
    assert after_additional.iterator_date == datetime(2018, 10, 1)
    assert after_additional.amount_to_capital == Decimal('92.16')
    assert after_additional.interest == Decimal('7.84')

    # Testing get all payments
    all_payments = ia.get_all_payments()
    actual_payments = [
        (datetime(2018, 2, 1), Decimal('3000'), Decimal('87.5')),
        (datetime(2018, 3, 1), Decimal('2912.5'), Decimal('87.86')),
        (datetime(2018, 4, 1), Decimal('2824.64'), Decimal('88.23')),
        (datetime(2018, 5, 1), Decimal('2736.41'), Decimal('88.59')),
        (datetime(2018, 6, 1), Decimal('2647.82'), Decimal('88.96')),
        (datetime(2018, 8, 1), Decimal('2558.86'), Decimal('89.33')),
        (datetime(2018, 9, 1), Decimal('2469.53'), Decimal('89.71')),
        (datetime(2018, 9, 20), Decimal('2379.82'), Decimal('500')),
        (datetime(2018, 10, 1), Decimal('1879.82'), Decimal('92.16')),
        (datetime(2018, 11, 1), Decimal('1787.66'), Decimal('92.55')),
        (datetime(2018, 12, 1), Decimal('1695.11'), Decimal('92.93')),
        (datetime(2019, 1, 1), Decimal('1602.18'), Decimal('93.32')),
        (datetime(2019, 2, 1), Decimal('1508.86'), Decimal('93.71')),
        (datetime(2019, 3, 1), Decimal('1415.15'), Decimal('94.1')),
        (datetime(2019, 4, 1), Decimal('1321.05'), Decimal('94.49')),
        (datetime(2019, 5, 1), Decimal('1226.56'), Decimal('94.88')),
        (datetime(2019, 6, 1), Decimal('1131.68'), Decimal('95.28')),
        (datetime(2019, 8, 1), Decimal('1036.4'), Decimal('95.68')),
        (datetime(2019, 9, 1), Decimal('940.72'), Decimal('96.08')),
        (datetime(2019, 9, 20), Decimal('844.64'), Decimal('500')),
        (datetime(2019, 10, 1), Decimal('344.64'), Decimal('98.56')),
        (datetime(2019, 11, 1), Decimal('246.08'), Decimal('98.97')),
        (datetime(2019, 12, 1), Decimal('147.11'), Decimal('99.38')),
        (datetime(2020, 1, 1), Decimal('47.73'), Decimal('99.8')),
    ]
    for payment, actual_payment in zip(all_payments, actual_payments):
        payment_date, payment_balance, payment_capital = payment
        actual_date, actual_balance, actual_capital = actual_payment
        assert payment_date == actual_date
        assert payment_balance == actual_balance
        assert payment_capital == actual_capital


def test_interest_account_delayed_interest_start():
    ia = acc.InterestAccount(starting_balance=Decimal('3000'),
                             starting_date=datetime(2018, 1, 1),
                             interest_percentage=Decimal('0.05'),
                             payment_amount=Decimal('100'),
                             interest_start_date=datetime(2019, 1, 1))

    # Get the balance before our interest kicks in
    before_interest = ia.get_info_at_date(datetime(2018, 7, 1))
    assert before_interest.iterator_balance == Decimal('2400')
    assert before_interest.iterator_date == datetime(2018, 7, 1)
    assert before_interest.amount_to_capital == Decimal('100')
    assert before_interest.interest == Decimal('0')

    # Get the balance after our interest kicks in
    after_interest = ia.get_info_at_date(datetime(2019, 7, 1))
    assert after_interest.iterator_balance == Decimal('1247.35')
    assert after_interest.iterator_date == datetime(2019, 7, 1)
    assert after_interest.amount_to_capital == Decimal('94.4')
    assert after_interest.interest == Decimal('5.6')


def test_account_color():
    test_account = acc.Account()
    assert len(test_account.slots) == 0
    assert test_account.color is None

    test_account.color = 'Not Set'
    assert len(test_account.slots) == 1
    assert test_account.slots[0].key == 'color'
    assert test_account.slots[0].value == 'Not Set'
    assert test_account.slots[0].type == 'string'

    assert test_account.color == 'Not Set'

    test_account.color = '#ffffff'
    assert len(test_account.slots) == 1
    assert test_account.slots[0].key == 'color'
    assert test_account.slots[0].value == '#ffffff'
    assert test_account.slots[0].type == 'string'

    test_account = acc.Account()
    test_account.hidden = True
    assert test_account.color is None


def test_account_notes():
    test_account = acc.Account()
    assert len(test_account.slots) == 0
    assert test_account.notes is None

    test_account.notes = 'These are some unit test notes'
    assert len(test_account.slots) == 1
    assert test_account.slots[0].key == 'notes'
    assert test_account.slots[0].value == 'These are some unit test notes'
    assert test_account.slots[0].type == 'string'

    assert test_account.notes == 'These are some unit test notes'

    test_account.notes = 'These are some more unit test notes'
    assert len(test_account.slots) == 1
    assert test_account.slots[0].key == 'notes'
    assert test_account.slots[0].value == 'These are some more unit test notes'
    assert test_account.slots[0].type == 'string'

    test_account = acc.Account()
    test_account.hidden = True
    assert test_account.notes is None


def test_account_hidden():
    test_account = acc.Account()
    assert len(test_account.slots) == 0
    assert test_account.hidden is False

    test_account.hidden = True
    assert len(test_account.slots) == 1
    assert test_account.slots[0].key == 'hidden'
    assert test_account.slots[0].value == 'true'
    assert test_account.slots[0].type == 'string'

    assert test_account.hidden is True

    test_account.hidden = False
    assert len(test_account.slots) == 1
    assert test_account.slots[0].key == 'hidden'
    assert test_account.slots[0].value == 'false'
    assert test_account.slots[0].type == 'string'

    test_account.hidden = 'TRUE'
    assert len(test_account.slots) == 1
    assert test_account.slots[0].key == 'hidden'
    assert test_account.slots[0].value == 'true'
    assert test_account.slots[0].type == 'string'

    test_account.hidden = 'FALSE'
    assert len(test_account.slots) == 1
    assert test_account.slots[0].key == 'hidden'
    assert test_account.slots[0].value == 'false'
    assert test_account.slots[0].type == 'string'

    with pytest.raises(ValueError):
        test_account.hidden = 5

    test_account = acc.Account()
    test_account.placeholder = True
    assert test_account.hidden is False


def test_account_placeholder():
    test_account = acc.Account()
    assert len(test_account.slots) == 0
    assert test_account.placeholder is False

    test_account.placeholder = True
    assert len(test_account.slots) == 1
    assert test_account.slots[0].key == 'placeholder'
    assert test_account.slots[0].value == 'true'
    assert test_account.slots[0].type == 'string'

    assert test_account.placeholder is True

    test_account.placeholder = False
    assert len(test_account.slots) == 1
    assert test_account.slots[0].key == 'placeholder'
    assert test_account.slots[0].value == 'false'
    assert test_account.slots[0].type == 'string'

    test_account.placeholder = 'TRUE'
    assert len(test_account.slots) == 1
    assert test_account.slots[0].key == 'placeholder'
    assert test_account.slots[0].value == 'true'
    assert test_account.slots[0].type == 'string'

    test_account.placeholder = 'FALSE'
    assert len(test_account.slots) == 1
    assert test_account.slots[0].key == 'placeholder'
    assert test_account.slots[0].value == 'false'
    assert test_account.slots[0].type == 'string'

    with pytest.raises(ValueError):
        test_account.placeholder = 5

    test_account = acc.Account()
    test_account.hidden = True
    assert test_account.placeholder is False
>>>>>>> 1750e983
<|MERGE_RESOLUTION|>--- conflicted
+++ resolved
@@ -1,407 +1,5 @@
 from datetime import datetime
 from decimal import Decimal
-<<<<<<< HEAD
-import unittest
-
-import gnewcash.account as acc
-
-
-class TestAccount(unittest.TestCase):
-    def setUp(self):
-        os.chdir(os.path.realpath(os.path.dirname(__file__)))
-
-    def test_account_shortcut_classes(self):
-        ba = acc.BankAccount()
-        self.assertEqual(ba.type, acc.AccountType.BANK)
-
-        ia = acc.IncomeAccount()
-        self.assertEqual(ia.type, acc.AccountType.INCOME)
-
-        aa = acc.AssetAccount()
-        self.assertEqual(aa.type, acc.AccountType.ASSET)
-
-        ca = acc.CreditAccount()
-        self.assertEqual(ca.type, acc.AccountType.CREDIT)
-
-        ea = acc.ExpenseAccount()
-        self.assertEqual(ea.type, acc.AccountType.EXPENSE)
-
-        eqa = acc.EquityAccount()
-        self.assertEqual(eqa.type, acc.AccountType.EQUITY)
-
-        la = acc.LiabilityAccount()
-        self.assertEqual(la.type, acc.AccountType.LIABILITY)
-
-    def test_simple_interest_account(self):
-        ia = acc.InterestAccount(starting_balance=Decimal('3000'),
-                                 starting_date=datetime(2018, 1, 1),
-                                 interest_percentage=Decimal('0.05'),
-                                 payment_amount=Decimal('100'))
-        self.assertEqual(ia.starting_date, datetime(2018, 1, 1))
-        self.assertEqual(ia.interest_percentage, Decimal('0.05'))
-        self.assertEqual(ia.payment_amount, Decimal('100'))
-        self.assertEqual(ia.starting_balance, Decimal('3000'))
-
-        info_date = datetime(2020, 1, 1)
-        loan_status = ia.get_info_at_date(info_date)
-        self.assertEqual(loan_status.iterator_balance, Decimal('796.36'))
-        self.assertEqual(loan_status.iterator_date, info_date)
-        self.assertEqual(loan_status.interest, Decimal('3.72'))
-        self.assertEqual(loan_status.amount_to_capital, Decimal('96.28'))
-
-        all_payments = ia.get_all_payments()
-        actual_payments = [
-            (datetime(2018, 2, 1), Decimal('3000'), Decimal('87.5')),
-            (datetime(2018, 3, 1), Decimal('2912.5'), Decimal('87.86')),
-            (datetime(2018, 4, 1), Decimal('2824.64'), Decimal('88.23')),
-            (datetime(2018, 5, 1), Decimal('2736.41'), Decimal('88.59')),
-            (datetime(2018, 6, 1), Decimal('2647.82'), Decimal('88.96')),
-            (datetime(2018, 7, 1), Decimal('2558.86'), Decimal('89.33')),
-            (datetime(2018, 8, 1), Decimal('2469.53'), Decimal('89.71')),
-            (datetime(2018, 9, 1), Decimal('2379.82'), Decimal('90.08')),
-            (datetime(2018, 10, 1), Decimal('2289.74'), Decimal('90.45')),
-            (datetime(2018, 11, 1), Decimal('2199.29'), Decimal('90.83')),
-            (datetime(2018, 12, 1), Decimal('2108.46'), Decimal('91.21')),
-            (datetime(2019, 1, 1), Decimal('2017.25'), Decimal('91.59')),
-            (datetime(2019, 2, 1), Decimal('1925.66'), Decimal('91.97')),
-            (datetime(2019, 3, 1), Decimal('1833.69'), Decimal('92.35')),
-            (datetime(2019, 4, 1), Decimal('1741.34'), Decimal('92.74')),
-            (datetime(2019, 5, 1), Decimal('1648.6'), Decimal('93.13')),
-            (datetime(2019, 6, 1), Decimal('1555.47'), Decimal('93.51')),
-            (datetime(2019, 7, 1), Decimal('1461.96'), Decimal('93.9')),
-            (datetime(2019, 8, 1), Decimal('1368.06'), Decimal('94.29')),
-            (datetime(2019, 9, 1), Decimal('1273.77'), Decimal('94.69')),
-            (datetime(2019, 10, 1), Decimal('1179.08'), Decimal('95.08')),
-            (datetime(2019, 11, 1), Decimal('1084'), Decimal('95.48')),
-            (datetime(2019, 12, 1), Decimal('988.52'), Decimal('95.88')),
-            (datetime(2020, 1, 1), Decimal('892.64'), Decimal('96.28')),
-            (datetime(2020, 2, 1), Decimal('796.36'), Decimal('96.68')),
-            (datetime(2020, 3, 1), Decimal('699.68'), Decimal('97.08')),
-            (datetime(2020, 4, 1), Decimal('602.6'), Decimal('97.48')),
-            (datetime(2020, 5, 1), Decimal('505.12'), Decimal('97.89')),
-            (datetime(2020, 6, 1), Decimal('407.23'), Decimal('98.3')),
-            (datetime(2020, 7, 1), Decimal('308.93'), Decimal('98.71')),
-            (datetime(2020, 8, 1), Decimal('210.22'), Decimal('99.12')),
-            (datetime(2020, 9, 1), Decimal('111.1'), Decimal('99.53')),
-            (datetime(2020, 10, 1), Decimal('11.57'), Decimal('99.95')),
-        ]
-        for payment, actual_payment in zip(all_payments, actual_payments):
-            payment_date, payment_balance, payment_capital = payment
-            actual_date, actual_balance, actual_capital = actual_payment
-            self.assertEqual(payment_date, actual_date)
-            self.assertEqual(payment_balance, actual_balance)
-            self.assertEqual(payment_capital, actual_capital)
-
-    def test_interest_account_with_subaccounts(self):
-        subaccount_1 = acc.InterestAccount(starting_balance=Decimal('1000'),
-                                           starting_date=datetime(2018, 1, 1),
-                                           interest_percentage=Decimal('0.05'),
-                                           payment_amount=Decimal('100'))
-        subaccount_2 = acc.InterestAccount(starting_balance=Decimal('3000'),
-                                           starting_date=datetime(2018, 1, 1),
-                                           interest_percentage=Decimal('0.02'),
-                                           payment_amount=Decimal('50'))
-        interest_account = acc.InterestAccountWithSubaccounts([subaccount_1, subaccount_2])
-        self.assertEqual(interest_account.starting_date, datetime(2018, 1, 1))
-        self.assertEqual(interest_account.interest_percentage, Decimal('0.07'))
-        self.assertEqual(interest_account.payment_amount, Decimal('150'))
-        self.assertEqual(interest_account.starting_balance, Decimal('4000'))
-
-        # Testing date where one is paid off already
-        info_date = datetime(2020, 1, 1)
-        loan_status = interest_account.get_info_at_date(info_date)
-        self.assertEqual(loan_status.iterator_balance, Decimal('1899.17'))
-        self.assertEqual(loan_status.iterator_date, info_date)
-        self.assertEqual(loan_status.interest, Decimal('3.25'))
-        self.assertEqual(loan_status.amount_to_capital, Decimal('46.75'))
-
-        # Testing date where both are being paid on
-        info_date = datetime(2018, 7, 1)
-        loan_status = interest_account.get_info_at_date(info_date)
-        self.assertEqual(loan_status.iterator_balance, Decimal('3147.90'))
-        self.assertEqual(loan_status.iterator_date, info_date)
-        self.assertEqual(loan_status.interest, Decimal('6.79'))
-        self.assertEqual(loan_status.amount_to_capital, Decimal('143.21'))
-
-        actual_payments = [
-            (datetime(2018, 2, 1), Decimal('4000'), Decimal('140.82')),
-            (datetime(2018, 3, 1), Decimal('3859.18'), Decimal('141.3')),
-            (datetime(2018, 4, 1), Decimal('3717.88'), Decimal('141.78')),
-            (datetime(2018, 5, 1), Decimal('3576.10'), Decimal('142.25')),
-            (datetime(2018, 6, 1), Decimal('3433.85'), Decimal('142.74')),
-            (datetime(2018, 7, 1), Decimal('3291.11'), Decimal('143.21')),
-            (datetime(2018, 8, 1), Decimal('3147.90'), Decimal('143.7')),
-            (datetime(2018, 9, 1), Decimal('3004.20'), Decimal('144.18')),
-            (datetime(2018, 10, 1), Decimal('2860.02'), Decimal('144.67')),
-            (datetime(2018, 11, 1), Decimal('2715.35'), Decimal('145.15')),
-            (datetime(2018, 12, 1), Decimal('2570.20'), Decimal('145.65')),
-            (datetime(2019, 1, 1), Decimal('2500.91'), Decimal('45.83')),
-            (datetime(2019, 2, 1), Decimal('2455.08'), Decimal('45.9')),
-            (datetime(2019, 3, 1), Decimal('2409.18'), Decimal('45.98')),
-            (datetime(2019, 4, 1), Decimal('2363.20'), Decimal('46.06')),
-            (datetime(2019, 5, 1), Decimal('2317.14'), Decimal('46.13')),
-            (datetime(2019, 6, 1), Decimal('2271.01'), Decimal('46.21')),
-            (datetime(2019, 7, 1), Decimal('2224.80'), Decimal('46.29')),
-            (datetime(2019, 8, 1), Decimal('2178.51'), Decimal('46.36')),
-            (datetime(2019, 9, 1), Decimal('2132.15'), Decimal('46.44')),
-            (datetime(2019, 10, 1), Decimal('2085.71'), Decimal('46.52')),
-            (datetime(2019, 11, 1), Decimal('2039.19'), Decimal('46.6')),
-            (datetime(2019, 12, 1), Decimal('1992.59'), Decimal('46.67')),
-            (datetime(2020, 1, 1), Decimal('1945.92'), Decimal('46.75')),
-            (datetime(2020, 2, 1), Decimal('1899.17'), Decimal('46.83')),
-            (datetime(2020, 3, 1), Decimal('1852.34'), Decimal('46.91')),
-            (datetime(2020, 4, 1), Decimal('1805.43'), Decimal('46.99')),
-            (datetime(2020, 5, 1), Decimal('1758.44'), Decimal('47.06')),
-            (datetime(2020, 6, 1), Decimal('1711.38'), Decimal('47.14')),
-            (datetime(2020, 7, 1), Decimal('1664.24'), Decimal('47.22')),
-            (datetime(2020, 8, 1), Decimal('1617.02'), Decimal('47.3')),
-            (datetime(2020, 9, 1), Decimal('1569.72'), Decimal('47.38')),
-            (datetime(2020, 10, 1), Decimal('1522.34'), Decimal('47.46')),
-            (datetime(2020, 11, 1), Decimal('1474.88'), Decimal('47.54')),
-            (datetime(2020, 12, 1), Decimal('1427.34'), Decimal('47.62')),
-            (datetime(2021, 1, 1), Decimal('1379.72'), Decimal('47.7')),
-            (datetime(2021, 2, 1), Decimal('1332.02'), Decimal('47.77')),
-            (datetime(2021, 3, 1), Decimal('1284.25'), Decimal('47.85')),
-            (datetime(2021, 4, 1), Decimal('1236.40'), Decimal('47.93')),
-            (datetime(2021, 5, 1), Decimal('1188.47'), Decimal('48.01')),
-            (datetime(2021, 6, 1), Decimal('1140.46'), Decimal('48.09')),
-            (datetime(2021, 7, 1), Decimal('1092.37'), Decimal('48.17')),
-            (datetime(2021, 8, 1), Decimal('1044.20'), Decimal('48.25')),
-            (datetime(2021, 9, 1), Decimal('995.95'), Decimal('48.34')),
-            (datetime(2021, 10, 1), Decimal('947.61'), Decimal('48.42')),
-            (datetime(2021, 11, 1), Decimal('899.19'), Decimal('48.5')),
-            (datetime(2021, 12, 1), Decimal('850.69'), Decimal('48.58')),
-            (datetime(2022, 1, 1), Decimal('802.11'), Decimal('48.66')),
-            (datetime(2022, 2, 1), Decimal('753.45'), Decimal('48.74')),
-            (datetime(2022, 3, 1), Decimal('704.71'), Decimal('48.82')),
-            (datetime(2022, 4, 1), Decimal('655.89'), Decimal('48.9')),
-            (datetime(2022, 5, 1), Decimal('606.99'), Decimal('48.98')),
-            (datetime(2022, 6, 1), Decimal('558.01'), Decimal('49.07')),
-            (datetime(2022, 7, 1), Decimal('508.94'), Decimal('49.15')),
-            (datetime(2022, 8, 1), Decimal('459.79'), Decimal('49.23')),
-            (datetime(2022, 9, 1), Decimal('410.56'), Decimal('49.31')),
-            (datetime(2022, 10, 1), Decimal('361.25'), Decimal('49.39')),
-            (datetime(2022, 11, 1), Decimal('311.86'), Decimal('49.48')),
-            (datetime(2022, 12, 1), Decimal('262.38'), Decimal('49.56')),
-            (datetime(2023, 1, 1), Decimal('212.82'), Decimal('49.64')),
-            (datetime(2023, 2, 1), Decimal('163.18'), Decimal('49.72')),
-            (datetime(2023, 3, 1), Decimal('113.46'), Decimal('49.81')),
-            (datetime(2023, 4, 1), Decimal('63.65'), Decimal('49.89')),
-            (datetime(2023, 5, 1), Decimal('13.76'), Decimal('49.97')),
-        ]
-        all_payments = interest_account.get_all_payments()
-        for payment, actual_payment in zip(all_payments, actual_payments):
-            payment_date, payment_balance, payment_capital = payment
-            actual_date, actual_balance, actual_capital = actual_payment
-            self.assertEqual(payment_date, actual_date)
-            self.assertEqual(payment_balance, actual_balance)
-            self.assertEqual(payment_capital, actual_capital)
-
-    def test_interest_account_skip_and_additional(self):
-        ia = acc.InterestAccount(starting_balance=Decimal('3000'),
-                                 starting_date=datetime(2018, 1, 1),
-                                 interest_percentage=Decimal('5'),  # Interest rates above 1 get divided by 100
-                                 payment_amount=Decimal('100'),
-                                 skip_payment_dates=[datetime(2018, 7, 1),
-                                                     datetime(2019, 7, 1)],
-                                 additional_payments=[
-                                     acc.LoanExtraPayment(payment_date=datetime(2018, 9, 20), 
-                                                          payment_amount=Decimal(500)),
-                                     acc.LoanExtraPayment(payment_date=datetime(2019, 9, 20), 
-                                                          payment_amount=Decimal(500)),
-                                 ])
-        # Get the balance after one of our payment skips
-        after_skip = ia.get_info_at_date(datetime(2018, 8, 1))
-        self.assertEqual(after_skip.iterator_balance, Decimal('2469.53'))
-        self.assertEqual(after_skip.iterator_date, datetime(2018, 8, 1))
-        self.assertEqual(after_skip.amount_to_capital, Decimal('89.33'))
-        self.assertEqual(after_skip.interest, Decimal('10.67'))
-
-        # Get the balance after one of our additional payments
-        after_additional = ia.get_info_at_date(datetime(2018, 10, 1))
-        self.assertEqual(after_additional.iterator_balance, Decimal('1787.66'))
-        self.assertEqual(after_additional.iterator_date, datetime(2018, 10, 1))
-        self.assertEqual(after_additional.amount_to_capital, Decimal('92.16'))
-        self.assertEqual(after_additional.interest, Decimal('7.84'))
-
-        # Testing get all payments
-        all_payments = ia.get_all_payments()
-        actual_payments = [
-            (datetime(2018, 2, 1), Decimal('3000'), Decimal('87.5')),
-            (datetime(2018, 3, 1), Decimal('2912.5'), Decimal('87.86')),
-            (datetime(2018, 4, 1), Decimal('2824.64'), Decimal('88.23')),
-            (datetime(2018, 5, 1), Decimal('2736.41'), Decimal('88.59')),
-            (datetime(2018, 6, 1), Decimal('2647.82'), Decimal('88.96')),
-            (datetime(2018, 8, 1), Decimal('2558.86'), Decimal('89.33')),
-            (datetime(2018, 9, 1), Decimal('2469.53'), Decimal('89.71')),
-            (datetime(2018, 9, 20), Decimal('2379.82'), Decimal('500')),
-            (datetime(2018, 10, 1), Decimal('1879.82'), Decimal('92.16')),
-            (datetime(2018, 11, 1), Decimal('1787.66'), Decimal('92.55')),
-            (datetime(2018, 12, 1), Decimal('1695.11'), Decimal('92.93')),
-            (datetime(2019, 1, 1), Decimal('1602.18'), Decimal('93.32')),
-            (datetime(2019, 2, 1), Decimal('1508.86'), Decimal('93.71')),
-            (datetime(2019, 3, 1), Decimal('1415.15'), Decimal('94.1')),
-            (datetime(2019, 4, 1), Decimal('1321.05'), Decimal('94.49')),
-            (datetime(2019, 5, 1), Decimal('1226.56'), Decimal('94.88')),
-            (datetime(2019, 6, 1), Decimal('1131.68'), Decimal('95.28')),
-            (datetime(2019, 8, 1), Decimal('1036.4'), Decimal('95.68')),
-            (datetime(2019, 9, 1), Decimal('940.72'), Decimal('96.08')),
-            (datetime(2019, 9, 20), Decimal('844.64'), Decimal('500')),
-            (datetime(2019, 10, 1), Decimal('344.64'), Decimal('98.56')),
-            (datetime(2019, 11, 1), Decimal('246.08'), Decimal('98.97')),
-            (datetime(2019, 12, 1), Decimal('147.11'), Decimal('99.38')),
-            (datetime(2020, 1, 1), Decimal('47.73'), Decimal('99.8')),
-        ]
-        for payment, actual_payment in zip(all_payments, actual_payments):
-            payment_date, payment_balance, payment_capital = payment
-            actual_date, actual_balance, actual_capital = actual_payment
-            self.assertEqual(payment_date, actual_date)
-            self.assertEqual(payment_balance, actual_balance)
-            self.assertEqual(payment_capital, actual_capital)
-
-    def test_interest_account_delayed_interest_start(self):
-        ia = acc.InterestAccount(starting_balance=Decimal('3000'),
-                                 starting_date=datetime(2018, 1, 1),
-                                 interest_percentage=Decimal('0.05'),
-                                 payment_amount=Decimal('100'),
-                                 interest_start_date=datetime(2019, 1, 1))
-
-        # Get the balance before our interest kicks in
-        before_interest = ia.get_info_at_date(datetime(2018, 7, 1))
-        self.assertEqual(before_interest.iterator_balance, Decimal('2400'))
-        self.assertEqual(before_interest.iterator_date, datetime(2018, 7, 1))
-        self.assertEqual(before_interest.amount_to_capital, Decimal('100'))
-        self.assertEqual(before_interest.interest, Decimal('0'))
-
-        # Get the balance after our interest kicks in
-        after_interest = ia.get_info_at_date(datetime(2019, 7, 1))
-        self.assertEqual(after_interest.iterator_balance, Decimal('1247.35'))
-        self.assertEqual(after_interest.iterator_date, datetime(2019, 7, 1))
-        self.assertEqual(after_interest.amount_to_capital, Decimal('94.4'))
-        self.assertEqual(after_interest.interest, Decimal('5.6'))
-
-    def test_account_color(self):
-        test_account = acc.Account()
-        self.assertEqual(len(test_account.slots), 0)
-        self.assertIsNone(test_account.color)
-
-        test_account.color = 'Not Set'
-        self.assertEqual(len(test_account.slots), 1)
-        self.assertEqual(test_account.slots[0].key, 'color')
-        self.assertEqual(test_account.slots[0].value, 'Not Set')
-        self.assertEqual(test_account.slots[0].type, 'string')
-
-        self.assertEqual(test_account.color, 'Not Set')
-
-        test_account.color = '#ffffff'
-        self.assertEqual(len(test_account.slots), 1)
-        self.assertEqual(test_account.slots[0].key, 'color')
-        self.assertEqual(test_account.slots[0].value, '#ffffff')
-        self.assertEqual(test_account.slots[0].type, 'string')
-
-        test_account = acc.Account()
-        test_account.hidden = True
-        self.assertIsNone(test_account.color)
-
-    def test_account_notes(self):
-        test_account = acc.Account()
-        self.assertEqual(len(test_account.slots), 0)
-        self.assertIsNone(test_account.notes)
-
-        test_account.notes = 'These are some unit test notes'
-        self.assertEqual(len(test_account.slots), 1)
-        self.assertEqual(test_account.slots[0].key, 'notes')
-        self.assertEqual(test_account.slots[0].value, 'These are some unit test notes')
-        self.assertEqual(test_account.slots[0].type, 'string')
-
-        self.assertEqual(test_account.notes, 'These are some unit test notes')
-
-        test_account.notes = 'These are some more unit test notes'
-        self.assertEqual(len(test_account.slots), 1)
-        self.assertEqual(test_account.slots[0].key, 'notes')
-        self.assertEqual(test_account.slots[0].value, 'These are some more unit test notes')
-        self.assertEqual(test_account.slots[0].type, 'string')
-
-        test_account = acc.Account()
-        test_account.hidden = True
-        self.assertIsNone(test_account.notes)
-
-    def test_account_hidden(self):
-        test_account = acc.Account()
-        self.assertEqual(len(test_account.slots), 0)
-        self.assertFalse(test_account.hidden)
-
-        test_account.hidden = True
-        self.assertEqual(len(test_account.slots), 1)
-        self.assertEqual(test_account.slots[0].key, 'hidden')
-        self.assertEqual(test_account.slots[0].value, 'true')
-        self.assertEqual(test_account.slots[0].type, 'string')
-
-        self.assertTrue(test_account.hidden)
-
-        test_account.hidden = False
-        self.assertEqual(len(test_account.slots), 1)
-        self.assertEqual(test_account.slots[0].key, 'hidden')
-        self.assertEqual(test_account.slots[0].value, 'false')
-        self.assertEqual(test_account.slots[0].type, 'string')
-
-        test_account.hidden = 'TRUE'
-        self.assertEqual(len(test_account.slots), 1)
-        self.assertEqual(test_account.slots[0].key, 'hidden')
-        self.assertEqual(test_account.slots[0].value, 'true')
-        self.assertEqual(test_account.slots[0].type, 'string')
-
-        test_account.hidden = 'FALSE'
-        self.assertEqual(len(test_account.slots), 1)
-        self.assertEqual(test_account.slots[0].key, 'hidden')
-        self.assertEqual(test_account.slots[0].value, 'false')
-        self.assertEqual(test_account.slots[0].type, 'string')
-
-        with self.assertRaises(ValueError):
-            test_account.hidden = 5
-
-        test_account = acc.Account()
-        test_account.placeholder = True
-        self.assertFalse(test_account.hidden)
-
-    def test_account_placeholder(self):
-        test_account = acc.Account()
-        self.assertEqual(len(test_account.slots), 0)
-        self.assertFalse(test_account.placeholder)
-
-        test_account.placeholder = True
-        self.assertEqual(len(test_account.slots), 1)
-        self.assertEqual(test_account.slots[0].key, 'placeholder')
-        self.assertEqual(test_account.slots[0].value, 'true')
-        self.assertEqual(test_account.slots[0].type, 'string')
-
-        self.assertTrue(test_account.placeholder)
-
-        test_account.placeholder = False
-        self.assertEqual(len(test_account.slots), 1)
-        self.assertEqual(test_account.slots[0].key, 'placeholder')
-        self.assertEqual(test_account.slots[0].value, 'false')
-        self.assertEqual(test_account.slots[0].type, 'string')
-
-        test_account.placeholder = 'TRUE'
-        self.assertEqual(len(test_account.slots), 1)
-        self.assertEqual(test_account.slots[0].key, 'placeholder')
-        self.assertEqual(test_account.slots[0].value, 'true')
-        self.assertEqual(test_account.slots[0].type, 'string')
-
-        test_account.placeholder = 'FALSE'
-        self.assertEqual(len(test_account.slots), 1)
-        self.assertEqual(test_account.slots[0].key, 'placeholder')
-        self.assertEqual(test_account.slots[0].value, 'false')
-        self.assertEqual(test_account.slots[0].type, 'string')
-
-        with self.assertRaises(ValueError):
-            test_account.placeholder = 5
-
-        test_account = acc.Account()
-        test_account.hidden = True
-        self.assertFalse(test_account.placeholder)
-=======
 
 import pytest
 
@@ -806,5 +404,4 @@
 
     test_account = acc.Account()
     test_account.hidden = True
-    assert test_account.placeholder is False
->>>>>>> 1750e983
+    assert test_account.placeholder is False